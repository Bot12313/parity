--- conflicted
+++ resolved
@@ -217,14 +217,11 @@
 		}
 	}
 
-<<<<<<< HEAD
 	/// Creates new instance of miner with accounts and with given spec.
 	pub fn with_spec_and_accounts(spec: &Spec, accounts: Option<Arc<AccountProvider>>) -> Miner {
 		Miner::new_raw(Default::default(), GasPricer::new_fixed(20_000_000_000u64.into()), spec, accounts)
 	}
 
-=======
->>>>>>> 551b5d7b
 	/// Creates new instance of miner without accounts, but with given spec.
 	pub fn with_spec(spec: &Spec) -> Miner {
 		Miner::new_raw(Default::default(), GasPricer::new_fixed(20_000_000_000u64.into()), spec, None)
