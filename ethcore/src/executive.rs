// Copyright 2015-2017 Parity Technologies (UK) Ltd.
// This file is part of Parity.

// Parity is free software: you can redistribute it and/or modify
// it under the terms of the GNU General Public License as published by
// the Free Software Foundation, either version 3 of the License, or
// (at your option) any later version.

// Parity is distributed in the hope that it will be useful,
// but WITHOUT ANY WARRANTY; without even the implied warranty of
// MERCHANTABILITY or FITNESS FOR A PARTICULAR PURPOSE.  See the
// GNU General Public License for more details.

// You should have received a copy of the GNU General Public License
// along with Parity.  If not, see <http://www.gnu.org/licenses/>.

//! Transaction Execution environment.
use std::cmp;
use std::sync::Arc;
use util::*;
use state::{Backend as StateBackend, State, Substate, CleanupMode};
use engines::Engine;
use vm::EnvInfo;
use error::ExecutionError;
use evm::{CallType, Factory, Finalize, FinalizationResult};
use vm::{self, Ext, CreateContractAddress, ReturnData, CleanDustMode, ActionParams, ActionValue};
use wasm;
use externalities::*;
use trace::{FlatTrace, Tracer, NoopTracer, ExecutiveTracer, VMTrace, VMTracer, ExecutiveVMTracer, NoopVMTracer};
use transaction::{Action, SignedTransaction};
use crossbeam;
pub use executed::{Executed, ExecutionResult};

/// Roughly estimate what stack size each level of evm depth will use
/// TODO [todr] We probably need some more sophisticated calculations here (limit on my machine 132)
/// Maybe something like here: `https://github.com/ethereum/libethereum/blob/4db169b8504f2b87f7d5a481819cfb959fc65f6c/libethereum/ExtVM.cpp`
const STACK_SIZE_PER_DEPTH: usize = 24*1024;

const WASM_MAGIC_NUMBER: &'static [u8; 4] = b"\0asm";

/// Returns new address created from address, nonce, and code hash
pub fn contract_address(address_scheme: CreateContractAddress, sender: &Address, nonce: &U256, code: &[u8]) -> (Address, Option<H256>) {
	use rlp::RlpStream;

	match address_scheme {
		CreateContractAddress::FromSenderAndNonce => {
			let mut stream = RlpStream::new_list(2);
			stream.append(sender);
			stream.append(nonce);
			(From::from(stream.as_raw().sha3()), None)
		},
		CreateContractAddress::FromCodeHash => {
			let code_hash = code.sha3();
			let mut buffer = [0xffu8; 20 + 32];
			&mut buffer[20..].copy_from_slice(&code_hash[..]);
			(From::from((&buffer[..]).sha3()), Some(code_hash))
		},
		CreateContractAddress::FromSenderAndCodeHash => {
			let code_hash = code.sha3();
			let mut buffer = [0u8; 20 + 32];
			&mut buffer[..20].copy_from_slice(&sender[..]);
			&mut buffer[20..].copy_from_slice(&code_hash[..]);
			(From::from((&buffer[..]).sha3()), Some(code_hash))
		},
	}
}

/// Transaction execution options.
#[derive(Default, Copy, Clone, PartialEq)]
pub struct TransactOptions {
	/// Enable call tracing.
	pub tracing: bool,
	/// Enable VM tracing.
	pub vm_tracing: bool,
	/// Check transaction nonce before execution.
	pub check_nonce: bool,
}

pub fn executor<E>(engine: &E, vm_factory: &Factory, params: &ActionParams)
<<<<<<< HEAD
	-> Box<evm::Evm> where E: Engine + ?Sized
=======
	-> Box<vm::Vm> where E: Engine + ?Sized
>>>>>>> 5b0eeb75
{
	if engine.supports_wasm() && params.code.as_ref().map_or(false, |code| code.len() > 4 && &code[0..4] == WASM_MAGIC_NUMBER) {
		Box::new(
			wasm::WasmInterpreter::new()
				// prefer to fail fast
				.expect("Failed to create wasm runtime")
		)
	} else {
		vm_factory.create(params.gas)
	}
}

/// Transaction executor.
pub struct Executive<'a, B: 'a + StateBackend, E: 'a + Engine + ?Sized> {
	state: &'a mut State<B>,
	info: &'a EnvInfo,
	engine: &'a E,
	depth: usize,
	static_flag: bool,
}

impl<'a, B: 'a + StateBackend, E: Engine + ?Sized> Executive<'a, B, E> {
	/// Basic constructor.
	pub fn new(state: &'a mut State<B>, info: &'a EnvInfo, engine: &'a E) -> Self {
		Executive {
			state: state,
			info: info,
			engine: engine,
			depth: 0,
			static_flag: false,
		}
	}

	/// Populates executive from parent properties. Increments executive depth.
	pub fn from_parent(state: &'a mut State<B>, info: &'a EnvInfo, engine: &'a E, parent_depth: usize, static_flag: bool) -> Self {
		Executive {
			state: state,
			info: info,
			engine: engine,
			depth: parent_depth + 1,
			static_flag: static_flag,
		}
	}

	/// Creates `Externalities` from `Executive`.
	pub fn as_externalities<'any, T, V>(
		&'any mut self,
		origin_info: OriginInfo,
		substate: &'any mut Substate,
		output: OutputPolicy<'any, 'any>,
		tracer: &'any mut T,
		vm_tracer: &'any mut V,
		static_call: bool,
	) -> Externalities<'any, T, V, B, E> where T: Tracer, V: VMTracer {
		let is_static = self.static_flag || static_call;
		Externalities::new(self.state, self.info, self.engine, self.depth, origin_info, substate, output, tracer, vm_tracer, is_static)
	}

	/// This function should be used to execute transaction.
	pub fn transact(&'a mut self, t: &SignedTransaction, options: TransactOptions) -> Result<Executed, ExecutionError> {
		let check = options.check_nonce;
		match options.tracing {
			true => match options.vm_tracing {
				true => self.transact_with_tracer(t, check, ExecutiveTracer::default(), ExecutiveVMTracer::toplevel()),
				false => self.transact_with_tracer(t, check, ExecutiveTracer::default(), NoopVMTracer),
			},
			false => match options.vm_tracing {
				true => self.transact_with_tracer(t, check, NoopTracer, ExecutiveVMTracer::toplevel()),
				false => self.transact_with_tracer(t, check, NoopTracer, NoopVMTracer),
			},
		}
	}

	/// Execute a transaction in a "virtual" context.
	/// This will ensure the caller has enough balance to execute the desired transaction.
	/// Used for extra-block executions for things like consensus contracts and RPCs
	pub fn transact_virtual(&'a mut self, t: &SignedTransaction, options: TransactOptions) -> Result<Executed, ExecutionError> {
		let sender = t.sender();
		let balance = self.state.balance(&sender)?;
		let needed_balance = t.value + t.gas * t.gas_price;
		if balance < needed_balance {
			// give the sender a sufficient balance
			self.state.add_balance(&sender, &(needed_balance - balance), CleanupMode::NoEmpty)?;
		}

		self.transact(t, options)
	}

	/// Execute transaction/call with tracing enabled
	pub fn transact_with_tracer<T, V>(
		&'a mut self,
		t: &SignedTransaction,
		check_nonce: bool,
		mut tracer: T,
		mut vm_tracer: V
	) -> Result<Executed, ExecutionError> where T: Tracer, V: VMTracer {
		let sender = t.sender();
		let nonce = self.state.nonce(&sender)?;

		let schedule = self.engine.schedule(self.info.number);
		let base_gas_required = U256::from(t.gas_required(&schedule));

		if t.gas < base_gas_required {
			return Err(From::from(ExecutionError::NotEnoughBaseGas { required: base_gas_required, got: t.gas }));
		}

		if !t.is_unsigned() && check_nonce && schedule.kill_dust != CleanDustMode::Off && !self.state.exists(&sender)? {
			return Err(From::from(ExecutionError::SenderMustExist));
		}

		let init_gas = t.gas - base_gas_required;

		// validate transaction nonce
		if check_nonce && t.nonce != nonce {
			return Err(From::from(ExecutionError::InvalidNonce { expected: nonce, got: t.nonce }));
		}

		// validate if transaction fits into given block
		if self.info.gas_used + t.gas > self.info.gas_limit {
			return Err(From::from(ExecutionError::BlockGasLimitReached {
				gas_limit: self.info.gas_limit,
				gas_used: self.info.gas_used,
				gas: t.gas
			}));
		}

		// TODO: we might need bigints here, or at least check overflows.
		let balance = self.state.balance(&sender)?;
		let gas_cost = t.gas.full_mul(t.gas_price);
		let total_cost = U512::from(t.value) + gas_cost;

		// avoid unaffordable transactions
		let balance512 = U512::from(balance);
		if balance512 < total_cost {
			return Err(From::from(ExecutionError::NotEnoughCash { required: total_cost, got: balance512 }));
		}

		let mut substate = Substate::new();

		// NOTE: there can be no invalid transactions from this point.
		if !t.is_unsigned() {
			self.state.inc_nonce(&sender)?;
		}
		self.state.sub_balance(&sender, &U256::from(gas_cost), &mut substate.to_cleanup_mode(&schedule))?;

		let (result, output) = match t.action {
			Action::Create => {
				let (new_address, code_hash) = contract_address(self.engine.create_address_scheme(self.info.number), &sender, &nonce, &t.data);
				let params = ActionParams {
					code_address: new_address.clone(),
					code_hash: code_hash,
					address: new_address,
					sender: sender.clone(),
					origin: sender.clone(),
					gas: init_gas,
					gas_price: t.gas_price,
					value: ActionValue::Transfer(t.value),
					code: Some(Arc::new(t.data.clone())),
					data: None,
					call_type: CallType::None,
				};
				(self.create(params, &mut substate, &mut tracer, &mut vm_tracer), vec![])
			},
			Action::Call(ref address) => {
				let params = ActionParams {
					code_address: address.clone(),
					address: address.clone(),
					sender: sender.clone(),
					origin: sender.clone(),
					gas: init_gas,
					gas_price: t.gas_price,
					value: ActionValue::Transfer(t.value),
					code: self.state.code(address)?,
					code_hash: Some(self.state.code_hash(address)?),
					data: Some(t.data.clone()),
					call_type: CallType::Call,
				};
				let mut out = vec![];
				(self.call(params, &mut substate, BytesRef::Flexible(&mut out), &mut tracer, &mut vm_tracer), out)
			}
		};

		// finalize here!
		Ok(self.finalize(t, substate, result, output, tracer.traces(), vm_tracer.drain())?)
	}

	fn exec_vm<T, V>(
		&mut self,
		params: ActionParams,
		unconfirmed_substate: &mut Substate,
		output_policy: OutputPolicy,
		tracer: &mut T,
		vm_tracer: &mut V
	) -> vm::Result<FinalizationResult> where T: Tracer, V: VMTracer {

		let depth_threshold = ::io::LOCAL_STACK_SIZE.with(|sz| sz.get() / STACK_SIZE_PER_DEPTH);
		let static_call = params.call_type == CallType::StaticCall;

		// Ordinary execution - keep VM in same thread
		if (self.depth + 1) % depth_threshold != 0 {
			let vm_factory = self.state.vm_factory();
			let mut ext = self.as_externalities(OriginInfo::from(&params), unconfirmed_substate, output_policy, tracer, vm_tracer, static_call);
			trace!(target: "executive", "ext.schedule.have_delegate_call: {}", ext.schedule().have_delegate_call);
			return executor(self.engine, &vm_factory, &params).exec(params, &mut ext).finalize(ext);
		}

		// Start in new thread to reset stack
		// TODO [todr] No thread builder yet, so we need to reset once for a while
		// https://github.com/aturon/crossbeam/issues/16
		crossbeam::scope(|scope| {
			let engine = self.engine;
			let vm_factory = self.state.vm_factory();
			let mut ext = self.as_externalities(OriginInfo::from(&params), unconfirmed_substate, output_policy, tracer, vm_tracer, static_call);

			scope.spawn(move || {
				executor(engine, &vm_factory, &params).exec(params, &mut ext).finalize(ext)
			})
		}).join()
	}

	/// Calls contract function with given contract params.
	/// NOTE. It does not finalize the transaction (doesn't do refunds, nor suicides).
	/// Modifies the substate and the output.
	/// Returns either gas_left or `vm::Error`.
	pub fn call<T, V>(
		&mut self,
		params: ActionParams,
		substate: &mut Substate,
		mut output: BytesRef,
		tracer: &mut T,
		vm_tracer: &mut V
	) -> vm::Result<(U256, ReturnData)> where T: Tracer, V: VMTracer {

		trace!("Executive::call(params={:?}) self.env_info={:?}", params, self.info);
		if (params.call_type == CallType::StaticCall ||
				((params.call_type == CallType::Call || params.call_type == CallType::DelegateCall) &&
				 self.static_flag))
			&& params.value.value() > 0.into() {
			return Err(vm::Error::MutableCallInStaticContext);
		}

		// backup used in case of running out of gas
		self.state.checkpoint();

		let schedule = self.engine.schedule(self.info.number);

		// at first, transfer value to destination
		if let ActionValue::Transfer(val) = params.value {
			self.state.transfer_balance(&params.sender, &params.address, &val, substate.to_cleanup_mode(&schedule))?;
		}

		// if destination is builtin, try to execute it
		if let Some(builtin) = self.engine.builtin(&params.code_address, self.info.number) {
			// Engines aren't supposed to return builtins until activation, but
			// prefer to fail rather than silently break consensus.
			if !builtin.is_active(self.info.number) {
				panic!("Consensus failure: engine implementation prematurely enabled built-in at {}", params.code_address);
			}

			let default = [];
			let data = if let Some(ref d) = params.data { d as &[u8] } else { &default as &[u8] };

			let trace_info = tracer.prepare_trace_call(&params);

			let cost = builtin.cost(data);
			if cost <= params.gas {
				if let Err(e) = builtin.execute(data, &mut output) {
					self.state.revert_to_checkpoint();
					let evm_err: vm::Error = e.into();
					tracer.trace_failed_call(trace_info, vec![], evm_err.clone().into());
					Err(evm_err)
				} else {
					self.state.discard_checkpoint();

					// trace only top level calls to builtins to avoid DDoS attacks
					if self.depth == 0 {
						let mut trace_output = tracer.prepare_trace_output();
						if let Some(mut out) = trace_output.as_mut() {
							*out = output.to_owned();
						}

						tracer.trace_call(
							trace_info,
							cost,
							trace_output,
							vec![]
						);
					}

					Ok((params.gas - cost, ReturnData::empty()))
				}
			} else {
				// just drain the whole gas
				self.state.revert_to_checkpoint();

				tracer.trace_failed_call(trace_info, vec![], vm::Error::OutOfGas.into());

				Err(vm::Error::OutOfGas)
			}
		} else {
			let trace_info = tracer.prepare_trace_call(&params);
			let mut trace_output = tracer.prepare_trace_output();
			let mut subtracer = tracer.subtracer();

			let gas = params.gas;

			if params.code.is_some() {
				// part of substate that may be reverted
				let mut unconfirmed_substate = Substate::new();

				// TODO: make ActionParams pass by ref then avoid copy altogether.
				let mut subvmtracer = vm_tracer.prepare_subtrace(params.code.as_ref().expect("scope is conditional on params.code.is_some(); qed"));

				let res = {
					self.exec_vm(params, &mut unconfirmed_substate, OutputPolicy::Return(output, trace_output.as_mut()), &mut subtracer, &mut subvmtracer)
				};

				vm_tracer.done_subtrace(subvmtracer);

				trace!(target: "executive", "res={:?}", res);

				let traces = subtracer.traces();
				match res {
					Ok(ref res) => tracer.trace_call(
						trace_info,
						gas - res.gas_left,
						trace_output,
						traces
					),
					Err(ref e) => tracer.trace_failed_call(trace_info, traces, e.into()),
				};

				trace!(target: "executive", "substate={:?}; unconfirmed_substate={:?}\n", substate, unconfirmed_substate);

				self.enact_result(&res, substate, unconfirmed_substate);
				trace!(target: "executive", "enacted: substate={:?}\n", substate);
				res.map(|r| (r.gas_left, r.return_data))
			} else {
				// otherwise it's just a basic transaction, only do tracing, if necessary.
				self.state.discard_checkpoint();

				tracer.trace_call(trace_info, U256::zero(), trace_output, vec![]);
				Ok((params.gas, ReturnData::empty()))
			}
		}
	}

	/// Creates contract with given contract params.
	/// NOTE. It does not finalize the transaction (doesn't do refunds, nor suicides).
	/// Modifies the substate.
	pub fn create<T, V>(
		&mut self,
		params: ActionParams,
		substate: &mut Substate,
		tracer: &mut T,
		vm_tracer: &mut V,
	) -> vm::Result<(U256, ReturnData)> where T: Tracer, V: VMTracer {

		let scheme = self.engine.create_address_scheme(self.info.number);
		if scheme != CreateContractAddress::FromSenderAndNonce && self.state.exists_and_has_code(&params.address)? {
			return Err(vm::Error::OutOfGas);
		}

		if params.call_type == CallType::StaticCall || self.static_flag {
			let trace_info = tracer.prepare_trace_create(&params);
			tracer.trace_failed_create(trace_info, vec![], vm::Error::MutableCallInStaticContext.into());
			return Err(vm::Error::MutableCallInStaticContext);
		}

		// backup used in case of running out of gas
		self.state.checkpoint();

		// part of substate that may be reverted
		let mut unconfirmed_substate = Substate::new();

		// create contract and transfer value to it if necessary
		let schedule = self.engine.schedule(self.info.number);
		let nonce_offset = if schedule.no_empty {1} else {0}.into();
		let prev_bal = self.state.balance(&params.address)?;
		if let ActionValue::Transfer(val) = params.value {
			self.state.sub_balance(&params.sender, &val, &mut substate.to_cleanup_mode(&schedule))?;
			self.state.new_contract(&params.address, val + prev_bal, nonce_offset);
		} else {
			self.state.new_contract(&params.address, prev_bal, nonce_offset);
		}

		let trace_info = tracer.prepare_trace_create(&params);
		let mut trace_output = tracer.prepare_trace_output();
		let mut subtracer = tracer.subtracer();
		let gas = params.gas;
		let created = params.address.clone();

		let mut subvmtracer = vm_tracer.prepare_subtrace(params.code.as_ref().expect("two ways into create (Externalities::create and Executive::transact_with_tracer); both place `Some(...)` `code` in `params`; qed"));

		let res = {
			self.exec_vm(params, &mut unconfirmed_substate, OutputPolicy::InitContract(trace_output.as_mut()), &mut subtracer, &mut subvmtracer)
		};

		vm_tracer.done_subtrace(subvmtracer);

		match res {
			Ok(ref res) => tracer.trace_create(
				trace_info,
				gas - res.gas_left,
				trace_output,
				created,
				subtracer.traces()
			),
			Err(ref e) => tracer.trace_failed_create(trace_info, subtracer.traces(), e.into())
		};

		self.enact_result(&res, substate, unconfirmed_substate);
		res.map(|r| (r.gas_left, r.return_data))
	}

	/// Finalizes the transaction (does refunds and suicides).
	fn finalize(
		&mut self,
		t: &SignedTransaction,
		mut substate: Substate,
		result: vm::Result<(U256, ReturnData)>,
		output: Bytes,
		trace: Vec<FlatTrace>,
		vm_trace: Option<VMTrace>
	) -> ExecutionResult {
		let schedule = self.engine.schedule(self.info.number);

		// refunds from SSTORE nonzero -> zero
		let sstore_refunds = U256::from(schedule.sstore_refund_gas) * substate.sstore_clears_count;
		// refunds from contract suicides
		let suicide_refunds = U256::from(schedule.suicide_refund_gas) * U256::from(substate.suicides.len());
		let refunds_bound = sstore_refunds + suicide_refunds;

		// real ammount to refund
		let gas_left_prerefund = match result { Ok((x, _)) => x, _ => 0.into() };
		let refunded = cmp::min(refunds_bound, (t.gas - gas_left_prerefund) >> 1);
		let gas_left = gas_left_prerefund + refunded;

		let gas_used = t.gas - gas_left;
		let refund_value = gas_left * t.gas_price;
		let fees_value = gas_used * t.gas_price;

		trace!("exec::finalize: t.gas={}, sstore_refunds={}, suicide_refunds={}, refunds_bound={}, gas_left_prerefund={}, refunded={}, gas_left={}, gas_used={}, refund_value={}, fees_value={}\n",
			t.gas, sstore_refunds, suicide_refunds, refunds_bound, gas_left_prerefund, refunded, gas_left, gas_used, refund_value, fees_value);

		let sender = t.sender();
		trace!("exec::finalize: Refunding refund_value={}, sender={}\n", refund_value, sender);
		// Below: NoEmpty is safe since the sender must already be non-null to have sent this transaction
		self.state.add_balance(&sender, &refund_value, CleanupMode::NoEmpty)?;
		trace!("exec::finalize: Compensating author: fees_value={}, author={}\n", fees_value, &self.info.author);
		self.state.add_balance(&self.info.author, &fees_value, substate.to_cleanup_mode(&schedule))?;

		// perform suicides
		for address in &substate.suicides {
			self.state.kill_account(address);
		}

		// perform garbage-collection
		let min_balance = if schedule.kill_dust != CleanDustMode::Off { Some(U256::from(schedule.tx_gas) * t.gas_price) } else { None };
		self.state.kill_garbage(&substate.touched, schedule.kill_empty, &min_balance, schedule.kill_dust == CleanDustMode::WithCodeAndStorage)?;

		match result {
			Err(vm::Error::Internal(msg)) => Err(ExecutionError::Internal(msg)),
			Err(exception) => {
				Ok(Executed {
					exception: Some(exception),
					gas: t.gas,
					gas_used: t.gas,
					refunded: U256::zero(),
					cumulative_gas_used: self.info.gas_used + t.gas,
					logs: vec![],
					contracts_created: vec![],
					output: output,
					trace: trace,
					vm_trace: vm_trace,
					state_diff: None,
				})
			},
			_ => {
				Ok(Executed {
					exception: None,
					gas: t.gas,
					gas_used: gas_used,
					refunded: refunded,
					cumulative_gas_used: self.info.gas_used + gas_used,
					logs: substate.logs,
					contracts_created: substate.contracts_created,
					output: output,
					trace: trace,
					vm_trace: vm_trace,
					state_diff: None,
				})
			},
		}
	}

	fn enact_result(&mut self, result: &vm::Result<FinalizationResult>, substate: &mut Substate, un_substate: Substate) {
		match *result {
			Err(vm::Error::OutOfGas)
				| Err(vm::Error::BadJumpDestination {..})
				| Err(vm::Error::BadInstruction {.. })
				| Err(vm::Error::StackUnderflow {..})
				| Err(vm::Error::BuiltIn {..})
				| Err(vm::Error::Wasm {..})
				| Err(vm::Error::OutOfStack {..})
				| Err(vm::Error::MutableCallInStaticContext)
				| Ok(FinalizationResult { apply_state: false, .. }) => {
					self.state.revert_to_checkpoint();
			},
			Ok(_) | Err(vm::Error::Internal(_)) => {
				self.state.discard_checkpoint();
				substate.accrue(un_substate);
			}
		}
	}
}

#[cfg(test)]
#[allow(dead_code)]
mod tests {
	use std::sync::Arc;
	use std::str::FromStr;
	use rustc_hex::FromHex;
	use ethkey::{Generator, Random};
	use super::*;
	use util::{H256, U256, U512, Address};
	use util::bytes::BytesRef;
	use vm::{ActionParams, ActionValue, CallType, EnvInfo, CreateContractAddress};
	use evm::{Factory, VMType};
	use error::ExecutionError;
	use state::{Substate, CleanupMode};
	use tests::helpers::*;
	use trace::trace;
	use trace::{FlatTrace, Tracer, NoopTracer, ExecutiveTracer};
	use trace::{VMTrace, VMOperation, VMExecutedOperation, MemoryDiff, StorageDiff, VMTracer, NoopVMTracer, ExecutiveVMTracer};
	use transaction::{Action, Transaction};

	#[test]
	fn test_contract_address() {
		let address = Address::from_str("0f572e5295c57f15886f9b263e2f6d2d6c7b5ec6").unwrap();
		let expected_address = Address::from_str("3f09c73a5ed19289fb9bdc72f1742566df146f56").unwrap();
		assert_eq!(expected_address, contract_address(CreateContractAddress::FromSenderAndNonce, &address, &U256::from(88), &[]).0);
	}

	// TODO: replace params with transactions!
	evm_test!{test_sender_balance: test_sender_balance_jit, test_sender_balance_int}
	fn test_sender_balance(factory: Factory) {
		let sender = Address::from_str("0f572e5295c57f15886f9b263e2f6d2d6c7b5ec6").unwrap();
		let address = contract_address(CreateContractAddress::FromSenderAndNonce, &sender, &U256::zero(), &[]).0;
		let mut params = ActionParams::default();
		params.address = address.clone();
		params.sender = sender.clone();
		params.gas = U256::from(100_000);
		params.code = Some(Arc::new("3331600055".from_hex().unwrap()));
		params.value = ActionValue::Transfer(U256::from(0x7));
		let mut state = get_temp_state_with_factory(factory);
		state.add_balance(&sender, &U256::from(0x100u64), CleanupMode::NoEmpty).unwrap();
		let info = EnvInfo::default();
		let engine = TestEngine::new(0);
		let mut substate = Substate::new();

		let (gas_left, _) = {
			let mut ex = Executive::new(&mut state, &info, &engine);
			ex.create(params, &mut substate, &mut NoopTracer, &mut NoopVMTracer).unwrap()
		};

		assert_eq!(gas_left, U256::from(79_975));
		assert_eq!(state.storage_at(&address, &H256::new()).unwrap(), H256::from(&U256::from(0xf9u64)));
		assert_eq!(state.balance(&sender).unwrap(), U256::from(0xf9));
		assert_eq!(state.balance(&address).unwrap(), U256::from(0x7));
		// 0 cause contract hasn't returned
		assert_eq!(substate.contracts_created.len(), 0);

		// TODO: just test state root.
	}

	evm_test!{test_create_contract_out_of_depth: test_create_contract_out_of_depth_jit, test_create_contract_out_of_depth_int}
	fn test_create_contract_out_of_depth(factory: Factory) {
		// code:
		//
		// 7c 601080600c6000396000f3006000355415600957005b60203560003555 - push 29 bytes?
		// 60 00 - push 0
		// 52
		// 60 1d - push 29
		// 60 03 - push 3
		// 60 17 - push 17
		// f0 - create
		// 60 00 - push 0
		// 55 sstore
		//
		// other code:
		//
		// 60 10 - push 16
		// 80 - duplicate first stack item
		// 60 0c - push 12
		// 60 00 - push 0
		// 39 - copy current code to memory
		// 60 00 - push 0
		// f3 - return

		let code = "7c601080600c6000396000f3006000355415600957005b60203560003555600052601d60036017f0600055".from_hex().unwrap();

		let sender = Address::from_str("cd1722f3947def4cf144679da39c4c32bdc35681").unwrap();
		let address = contract_address(CreateContractAddress::FromSenderAndNonce, &sender, &U256::zero(), &[]).0;
		// TODO: add tests for 'callcreate'
		//let next_address = contract_address(&address, &U256::zero());
		let mut params = ActionParams::default();
		params.address = address.clone();
		params.sender = sender.clone();
		params.origin = sender.clone();
		params.gas = U256::from(100_000);
		params.code = Some(Arc::new(code));
		params.value = ActionValue::Transfer(U256::from(100));
		let mut state = get_temp_state_with_factory(factory);
		state.add_balance(&sender, &U256::from(100), CleanupMode::NoEmpty).unwrap();
		let info = EnvInfo::default();
		let engine = TestEngine::new(0);
		let mut substate = Substate::new();

		let (gas_left, _) = {
			let mut ex = Executive::new(&mut state, &info, &engine);
			ex.create(params, &mut substate, &mut NoopTracer, &mut NoopVMTracer).unwrap()
		};

		assert_eq!(gas_left, U256::from(62_976));
		// ended with max depth
		assert_eq!(substate.contracts_created.len(), 0);
	}

	#[test]
	// Tracing is not suported in JIT
	fn test_call_to_create() {
		// code:
		//
		// 7c 601080600c6000396000f3006000355415600957005b60203560003555 - push 29 bytes?
		// 60 00 - push 0
		// 52
		// 60 1d - push 29
		// 60 03 - push 3
		// 60 17 - push 23
		// f0 - create
		// 60 00 - push 0
		// 55 sstore
		//
		// other code:
		//
		// 60 10 - push 16
		// 80 - duplicate first stack item
		// 60 0c - push 12
		// 60 00 - push 0
		// 39 - copy current code to memory
		// 60 00 - push 0
		// f3 - return

		let code = "7c601080600c6000396000f3006000355415600957005b60203560003555600052601d60036017f0600055".from_hex().unwrap();

		let sender = Address::from_str("cd1722f3947def4cf144679da39c4c32bdc35681").unwrap();
		let address = contract_address(CreateContractAddress::FromSenderAndNonce, &sender, &U256::zero(), &[]).0;
		// TODO: add tests for 'callcreate'
		//let next_address = contract_address(&address, &U256::zero());
		let mut params = ActionParams::default();
		params.address = address.clone();
		params.code_address = address.clone();
		params.sender = sender.clone();
		params.origin = sender.clone();
		params.gas = U256::from(100_000);
		params.code = Some(Arc::new(code));
		params.value = ActionValue::Transfer(U256::from(100));
		params.call_type = CallType::Call;
		let mut state = get_temp_state();
		state.add_balance(&sender, &U256::from(100), CleanupMode::NoEmpty).unwrap();
		let info = EnvInfo::default();
		let engine = TestEngine::new(5);
		let mut substate = Substate::new();
		let mut tracer = ExecutiveTracer::default();
		let mut vm_tracer = ExecutiveVMTracer::toplevel();

		let (gas_left, _) = {
			let mut ex = Executive::new(&mut state, &info, &engine);
			let output = BytesRef::Fixed(&mut[0u8;0]);
			ex.call(params, &mut substate, output, &mut tracer, &mut vm_tracer).unwrap()
		};

		assert_eq!(gas_left, U256::from(44_752));

		let expected_trace = vec![FlatTrace {
			trace_address: Default::default(),
			subtraces: 1,
			action: trace::Action::Call(trace::Call {
				from: "cd1722f3947def4cf144679da39c4c32bdc35681".into(),
				to: "b010143a42d5980c7e5ef0e4a4416dc098a4fed3".into(),
				value: 100.into(),
				gas: 100000.into(),
				input: vec![],
				call_type: CallType::Call,
			}),
			result: trace::Res::Call(trace::CallResult {
				gas_used: U256::from(55_248),
				output: vec![],
			}),
		}, FlatTrace {
			trace_address: vec![0].into_iter().collect(),
			subtraces: 0,
			action: trace::Action::Create(trace::Create {
				from: "b010143a42d5980c7e5ef0e4a4416dc098a4fed3".into(),
				value: 23.into(),
				gas: 67979.into(),
				init: vec![96, 16, 128, 96, 12, 96, 0, 57, 96, 0, 243, 0, 96, 0, 53, 84, 21, 96, 9, 87, 0, 91, 96, 32, 53, 96, 0, 53, 85]
			}),
			result: trace::Res::Create(trace::CreateResult {
				gas_used: U256::from(3224),
				address: Address::from_str("c6d80f262ae5e0f164e5fde365044d7ada2bfa34").unwrap(),
				code: vec![96, 0, 53, 84, 21, 96, 9, 87, 0, 91, 96, 32, 53, 96, 0, 53]
			}),
		}];

		assert_eq!(tracer.traces(), expected_trace);

		let expected_vm_trace = VMTrace {
			parent_step: 0,
			code: vec![124, 96, 16, 128, 96, 12, 96, 0, 57, 96, 0, 243, 0, 96, 0, 53, 84, 21, 96, 9, 87, 0, 91, 96, 32, 53, 96, 0, 53, 85, 96, 0, 82, 96, 29, 96, 3, 96, 23, 240, 96, 0, 85],
			operations: vec![
				VMOperation { pc: 0, instruction: 124, gas_cost: 3.into(), executed: Some(VMExecutedOperation { gas_used: 99997.into(), stack_push: vec_into![U256::from_dec_str("2589892687202724018173567190521546555304938078595079151649957320078677").unwrap()], mem_diff: None, store_diff: None }) },
				VMOperation { pc: 30, instruction: 96, gas_cost: 3.into(), executed: Some(VMExecutedOperation { gas_used: 99994.into(), stack_push: vec_into![0], mem_diff: None, store_diff: None }) },
				VMOperation { pc: 32, instruction: 82, gas_cost: 6.into(), executed: Some(VMExecutedOperation { gas_used: 99988.into(), stack_push: vec_into![], mem_diff: Some(MemoryDiff { offset: 0, data: vec![0, 0, 0, 96, 16, 128, 96, 12, 96, 0, 57, 96, 0, 243, 0, 96, 0, 53, 84, 21, 96, 9, 87, 0, 91, 96, 32, 53, 96, 0, 53, 85] }), store_diff: None }) },
				VMOperation { pc: 33, instruction: 96, gas_cost: 3.into(), executed: Some(VMExecutedOperation { gas_used: 99985.into(), stack_push: vec_into![29], mem_diff: None, store_diff: None }) },
				VMOperation { pc: 35, instruction: 96, gas_cost: 3.into(), executed: Some(VMExecutedOperation { gas_used: 99982.into(), stack_push: vec_into![3], mem_diff: None, store_diff: None }) },
				VMOperation { pc: 37, instruction: 96, gas_cost: 3.into(), executed: Some(VMExecutedOperation { gas_used: 99979.into(), stack_push: vec_into![23], mem_diff: None, store_diff: None }) },
				VMOperation { pc: 39, instruction: 240, gas_cost: 99979.into(), executed: Some(VMExecutedOperation { gas_used: 64755.into(), stack_push: vec_into![U256::from_dec_str("1135198453258042933984631383966629874710669425204").unwrap()], mem_diff: None, store_diff: None }) },
				VMOperation { pc: 40, instruction: 96, gas_cost: 3.into(), executed: Some(VMExecutedOperation { gas_used: 64752.into(), stack_push: vec_into![0], mem_diff: None, store_diff: None }) },
				VMOperation { pc: 42, instruction: 85, gas_cost: 20000.into(), executed: Some(VMExecutedOperation { gas_used: 44752.into(), stack_push: vec_into![], mem_diff: None, store_diff: Some(StorageDiff { location: 0.into(), value: U256::from_dec_str("1135198453258042933984631383966629874710669425204").unwrap() }) }) }
			],
			subs: vec![
				VMTrace {
					parent_step: 6,
					code: vec![96, 16, 128, 96, 12, 96, 0, 57, 96, 0, 243, 0, 96, 0, 53, 84, 21, 96, 9, 87, 0, 91, 96, 32, 53, 96, 0, 53, 85],
					operations: vec![
						VMOperation { pc: 0, instruction: 96, gas_cost: 3.into(), executed: Some(VMExecutedOperation { gas_used: 67976.into(), stack_push: vec_into![16], mem_diff: None, store_diff: None }) },
						VMOperation { pc: 2, instruction: 128, gas_cost: 3.into(), executed: Some(VMExecutedOperation { gas_used: 67973.into(), stack_push: vec_into![16, 16], mem_diff: None, store_diff: None }) },
						VMOperation { pc: 3, instruction: 96, gas_cost: 3.into(), executed: Some(VMExecutedOperation { gas_used: 67970.into(), stack_push: vec_into![12], mem_diff: None, store_diff: None }) },
						VMOperation { pc: 5, instruction: 96, gas_cost: 3.into(), executed: Some(VMExecutedOperation { gas_used: 67967.into(), stack_push: vec_into![0], mem_diff: None, store_diff: None }) },
						VMOperation { pc: 7, instruction: 57, gas_cost: 9.into(), executed: Some(VMExecutedOperation { gas_used: 67958.into(), stack_push: vec_into![], mem_diff: Some(MemoryDiff { offset: 0, data: vec![96, 0, 53, 84, 21, 96, 9, 87, 0, 91, 96, 32, 53, 96, 0, 53] }), store_diff: None }) },
						VMOperation { pc: 8, instruction: 96, gas_cost: 3.into(), executed: Some(VMExecutedOperation { gas_used: 67955.into(), stack_push: vec_into![0], mem_diff: None, store_diff: None }) },
						VMOperation { pc: 10, instruction: 243, gas_cost: 0.into(), executed: Some(VMExecutedOperation { gas_used: 67955.into(), stack_push: vec_into![], mem_diff: None, store_diff: None }) }
					],
					subs: vec![]
				}
			]
		};
		assert_eq!(vm_tracer.drain().unwrap(), expected_vm_trace);
	}

	#[test]
	fn test_create_contract() {
		// Tracing is not supported in JIT
		// code:
		//
		// 60 10 - push 16
		// 80 - duplicate first stack item
		// 60 0c - push 12
		// 60 00 - push 0
		// 39 - copy current code to memory
		// 60 00 - push 0
		// f3 - return

		let code = "601080600c6000396000f3006000355415600957005b60203560003555".from_hex().unwrap();

		let sender = Address::from_str("cd1722f3947def4cf144679da39c4c32bdc35681").unwrap();
		let address = contract_address(CreateContractAddress::FromSenderAndNonce, &sender, &U256::zero(), &[]).0;
		// TODO: add tests for 'callcreate'
		//let next_address = contract_address(&address, &U256::zero());
		let mut params = ActionParams::default();
		params.address = address.clone();
		params.sender = sender.clone();
		params.origin = sender.clone();
		params.gas = U256::from(100_000);
		params.code = Some(Arc::new(code));
		params.value = ActionValue::Transfer(100.into());
		let mut state = get_temp_state();
		state.add_balance(&sender, &U256::from(100), CleanupMode::NoEmpty).unwrap();
		let info = EnvInfo::default();
		let engine = TestEngine::new(5);
		let mut substate = Substate::new();
		let mut tracer = ExecutiveTracer::default();
		let mut vm_tracer = ExecutiveVMTracer::toplevel();

		let (gas_left, _) = {
			let mut ex = Executive::new(&mut state, &info, &engine);
			ex.create(params.clone(), &mut substate, &mut tracer, &mut vm_tracer).unwrap()
		};

		assert_eq!(gas_left, U256::from(96_776));

		let expected_trace = vec![FlatTrace {
			trace_address: Default::default(),
			subtraces: 0,
			action: trace::Action::Create(trace::Create {
				from: params.sender,
				value: 100.into(),
				gas: params.gas,
				init: vec![96, 16, 128, 96, 12, 96, 0, 57, 96, 0, 243, 0, 96, 0, 53, 84, 21, 96, 9, 87, 0, 91, 96, 32, 53, 96, 0, 53, 85],
			}),
			result: trace::Res::Create(trace::CreateResult {
				gas_used: U256::from(3224),
				address: params.address,
				code: vec![96, 0, 53, 84, 21, 96, 9, 87, 0, 91, 96, 32, 53, 96, 0, 53]
			}),
		}];

		assert_eq!(tracer.traces(), expected_trace);

		let expected_vm_trace = VMTrace {
			parent_step: 0,
			code: vec![96, 16, 128, 96, 12, 96, 0, 57, 96, 0, 243, 0, 96, 0, 53, 84, 21, 96, 9, 87, 0, 91, 96, 32, 53, 96, 0, 53, 85],
			operations: vec![
				VMOperation { pc: 0, instruction: 96, gas_cost: 3.into(), executed: Some(VMExecutedOperation { gas_used: 99997.into(), stack_push: vec_into![16], mem_diff: None, store_diff: None }) },
				VMOperation { pc: 2, instruction: 128, gas_cost: 3.into(), executed: Some(VMExecutedOperation { gas_used: 99994.into(), stack_push: vec_into![16, 16], mem_diff: None, store_diff: None }) },
				VMOperation { pc: 3, instruction: 96, gas_cost: 3.into(), executed: Some(VMExecutedOperation { gas_used: 99991.into(), stack_push: vec_into![12], mem_diff: None, store_diff: None }) },
				VMOperation { pc: 5, instruction: 96, gas_cost: 3.into(), executed: Some(VMExecutedOperation { gas_used: 99988.into(), stack_push: vec_into![0], mem_diff: None, store_diff: None }) },
				VMOperation { pc: 7, instruction: 57, gas_cost: 9.into(), executed: Some(VMExecutedOperation { gas_used: 99979.into(), stack_push: vec_into![], mem_diff: Some(MemoryDiff { offset: 0, data: vec![96, 0, 53, 84, 21, 96, 9, 87, 0, 91, 96, 32, 53, 96, 0, 53] }), store_diff: None }) },
				VMOperation { pc: 8, instruction: 96, gas_cost: 3.into(), executed: Some(VMExecutedOperation { gas_used: 99976.into(), stack_push: vec_into![0], mem_diff: None, store_diff: None }) },
				VMOperation { pc: 10, instruction: 243, gas_cost: 0.into(), executed: Some(VMExecutedOperation { gas_used: 99976.into(), stack_push: vec_into![], mem_diff: None, store_diff: None }) }
			],
			subs: vec![]
		};
		assert_eq!(vm_tracer.drain().unwrap(), expected_vm_trace);
	}

	evm_test!{test_create_contract_value_too_high: test_create_contract_value_too_high_jit, test_create_contract_value_too_high_int}
	fn test_create_contract_value_too_high(factory: Factory) {
		// code:
		//
		// 7c 601080600c6000396000f3006000355415600957005b60203560003555 - push 29 bytes?
		// 60 00 - push 0
		// 52
		// 60 1d - push 29
		// 60 03 - push 3
		// 60 e6 - push 230
		// f0 - create a contract trying to send 230.
		// 60 00 - push 0
		// 55 sstore
		//
		// other code:
		//
		// 60 10 - push 16
		// 80 - duplicate first stack item
		// 60 0c - push 12
		// 60 00 - push 0
		// 39 - copy current code to memory
		// 60 00 - push 0
		// f3 - return

		let code = "7c601080600c6000396000f3006000355415600957005b60203560003555600052601d600360e6f0600055".from_hex().unwrap();

		let sender = Address::from_str("cd1722f3947def4cf144679da39c4c32bdc35681").unwrap();
		let address = contract_address(CreateContractAddress::FromSenderAndNonce, &sender, &U256::zero(), &[]).0;
		// TODO: add tests for 'callcreate'
		//let next_address = contract_address(&address, &U256::zero());
		let mut params = ActionParams::default();
		params.address = address.clone();
		params.sender = sender.clone();
		params.origin = sender.clone();
		params.gas = U256::from(100_000);
		params.code = Some(Arc::new(code));
		params.value = ActionValue::Transfer(U256::from(100));
		let mut state = get_temp_state_with_factory(factory);
		state.add_balance(&sender, &U256::from(100), CleanupMode::NoEmpty).unwrap();
		let info = EnvInfo::default();
		let engine = TestEngine::new(0);
		let mut substate = Substate::new();

		let (gas_left, _) = {
			let mut ex = Executive::new(&mut state, &info, &engine);
			ex.create(params, &mut substate, &mut NoopTracer, &mut NoopVMTracer).unwrap()
		};

		assert_eq!(gas_left, U256::from(62_976));
		assert_eq!(substate.contracts_created.len(), 0);
	}

	evm_test!{test_create_contract_without_max_depth: test_create_contract_without_max_depth_jit, test_create_contract_without_max_depth_int}
	fn test_create_contract_without_max_depth(factory: Factory) {
		// code:
		//
		// 7c 601080600c6000396000f3006000355415600957005b60203560003555 - push 29 bytes?
		// 60 00 - push 0
		// 52
		// 60 1d - push 29
		// 60 03 - push 3
		// 60 17 - push 17
		// f0 - create
		// 60 00 - push 0
		// 55 sstore
		//
		// other code:
		//
		// 60 10 - push 16
		// 80 - duplicate first stack item
		// 60 0c - push 12
		// 60 00 - push 0
		// 39 - copy current code to memory
		// 60 00 - push 0
		// f3 - return

		let code = "7c601080600c6000396000f3006000355415600957005b60203560003555600052601d60036017f0".from_hex().unwrap();

		let sender = Address::from_str("cd1722f3947def4cf144679da39c4c32bdc35681").unwrap();
		let address = contract_address(CreateContractAddress::FromSenderAndNonce, &sender, &U256::zero(), &[]).0;
		let next_address = contract_address(CreateContractAddress::FromSenderAndNonce, &address, &U256::zero(), &[]).0;
		let mut params = ActionParams::default();
		params.address = address.clone();
		params.sender = sender.clone();
		params.origin = sender.clone();
		params.gas = U256::from(100_000);
		params.code = Some(Arc::new(code));
		params.value = ActionValue::Transfer(U256::from(100));
		let mut state = get_temp_state_with_factory(factory);
		state.add_balance(&sender, &U256::from(100), CleanupMode::NoEmpty).unwrap();
		let info = EnvInfo::default();
		let engine = TestEngine::new(1024);
		let mut substate = Substate::new();

		{
			let mut ex = Executive::new(&mut state, &info, &engine);
			ex.create(params, &mut substate, &mut NoopTracer, &mut NoopVMTracer).unwrap();
		}

		assert_eq!(substate.contracts_created.len(), 1);
		assert_eq!(substate.contracts_created[0], next_address);
	}

	// test is incorrect, mk
	// TODO: fix (preferred) or remove
	evm_test_ignore!{test_aba_calls: test_aba_calls_jit, test_aba_calls_int}
	fn test_aba_calls(factory: Factory) {
		// 60 00 - push 0
		// 60 00 - push 0
		// 60 00 - push 0
		// 60 00 - push 0
		// 60 18 - push 18
		// 73 945304eb96065b2a98b57a48a06ae28d285a71b5 - push this address
		// 61 03e8 - push 1000
		// f1 - message call
		// 58 - get PC
		// 55 - sstore

		let code_a = "6000600060006000601873945304eb96065b2a98b57a48a06ae28d285a71b56103e8f15855".from_hex().unwrap();

		// 60 00 - push 0
		// 60 00 - push 0
		// 60 00 - push 0
		// 60 00 - push 0
		// 60 17 - push 17
		// 73 0f572e5295c57f15886f9b263e2f6d2d6c7b5ec6 - push this address
		// 61 0x01f4 - push 500
		// f1 - message call
		// 60 01 - push 1
		// 01 - add
		// 58 - get PC
		// 55 - sstore
		let code_b = "60006000600060006017730f572e5295c57f15886f9b263e2f6d2d6c7b5ec66101f4f16001015855".from_hex().unwrap();

		let address_a = Address::from_str("0f572e5295c57f15886f9b263e2f6d2d6c7b5ec6").unwrap();
		let address_b = Address::from_str("945304eb96065b2a98b57a48a06ae28d285a71b5" ).unwrap();
		let sender = Address::from_str("cd1722f3947def4cf144679da39c4c32bdc35681").unwrap();

		let mut params = ActionParams::default();
		params.address = address_a.clone();
		params.sender = sender.clone();
		params.gas = U256::from(100_000);
		params.code = Some(Arc::new(code_a.clone()));
		params.value = ActionValue::Transfer(U256::from(100_000));

		let mut state = get_temp_state_with_factory(factory);
		state.init_code(&address_a, code_a.clone()).unwrap();
		state.init_code(&address_b, code_b.clone()).unwrap();
		state.add_balance(&sender, &U256::from(100_000), CleanupMode::NoEmpty).unwrap();

		let info = EnvInfo::default();
		let engine = TestEngine::new(0);
		let mut substate = Substate::new();

		let (gas_left, _) = {
			let mut ex = Executive::new(&mut state, &info, &engine);
			ex.call(params, &mut substate, BytesRef::Fixed(&mut []), &mut NoopTracer, &mut NoopVMTracer).unwrap()
		};

		assert_eq!(gas_left, U256::from(73_237));
		assert_eq!(state.storage_at(&address_a, &H256::from(&U256::from(0x23))).unwrap(), H256::from(&U256::from(1)));
	}

	// test is incorrect, mk
	// TODO: fix (preferred) or remove
	evm_test_ignore!{test_recursive_bomb1: test_recursive_bomb1_jit, test_recursive_bomb1_int}
	fn test_recursive_bomb1(factory: Factory) {
		// 60 01 - push 1
		// 60 00 - push 0
		// 54 - sload
		// 01 - add
		// 60 00 - push 0
		// 55 - sstore
		// 60 00 - push 0
		// 60 00 - push 0
		// 60 00 - push 0
		// 60 00 - push 0
		// 60 00 - push 0
		// 30 - load address
		// 60 e0 - push e0
		// 5a - get gas
		// 03 - sub
		// f1 - message call (self in this case)
		// 60 01 - push 1
		// 55 - sstore
		let sender = Address::from_str("cd1722f3947def4cf144679da39c4c32bdc35681").unwrap();
		let code = "600160005401600055600060006000600060003060e05a03f1600155".from_hex().unwrap();
		let address = contract_address(CreateContractAddress::FromSenderAndNonce, &sender, &U256::zero(), &[]).0;
		let mut params = ActionParams::default();
		params.address = address.clone();
		params.gas = U256::from(100_000);
		params.code = Some(Arc::new(code.clone()));
		let mut state = get_temp_state_with_factory(factory);
		state.init_code(&address, code).unwrap();
		let info = EnvInfo::default();
		let engine = TestEngine::new(0);
		let mut substate = Substate::new();

		let (gas_left, _) = {
			let mut ex = Executive::new(&mut state, &info, &engine);
			ex.call(params, &mut substate, BytesRef::Fixed(&mut []), &mut NoopTracer, &mut NoopVMTracer).unwrap()
		};

		assert_eq!(gas_left, U256::from(59_870));
		assert_eq!(state.storage_at(&address, &H256::from(&U256::zero())).unwrap(), H256::from(&U256::from(1)));
		assert_eq!(state.storage_at(&address, &H256::from(&U256::one())).unwrap(), H256::from(&U256::from(1)));
	}

	// test is incorrect, mk
	// TODO: fix (preferred) or remove
	evm_test_ignore!{test_transact_simple: test_transact_simple_jit, test_transact_simple_int}
	fn test_transact_simple(factory: Factory) {
		let keypair = Random.generate().unwrap();
		let t = Transaction {
			action: Action::Create,
			value: U256::from(17),
			data: "3331600055".from_hex().unwrap(),
			gas: U256::from(100_000),
			gas_price: U256::zero(),
			nonce: U256::zero()
		}.sign(keypair.secret(), None);
		let sender = t.sender();
		let contract = contract_address(CreateContractAddress::FromSenderAndNonce, &sender, &U256::zero(), &[]).0;

		let mut state = get_temp_state_with_factory(factory);
		state.add_balance(&sender, &U256::from(18), CleanupMode::NoEmpty).unwrap();
		let mut info = EnvInfo::default();
		info.gas_limit = U256::from(100_000);
		let engine = TestEngine::new(0);

		let executed = {
			let mut ex = Executive::new(&mut state, &info, &engine);
			let opts = TransactOptions { check_nonce: true, tracing: false, vm_tracing: false };
			ex.transact(&t, opts).unwrap()
		};

		assert_eq!(executed.gas, U256::from(100_000));
		assert_eq!(executed.gas_used, U256::from(41_301));
		assert_eq!(executed.refunded, U256::from(58_699));
		assert_eq!(executed.cumulative_gas_used, U256::from(41_301));
		assert_eq!(executed.logs.len(), 0);
		assert_eq!(executed.contracts_created.len(), 0);
		assert_eq!(state.balance(&sender).unwrap(), U256::from(1));
		assert_eq!(state.balance(&contract).unwrap(), U256::from(17));
		assert_eq!(state.nonce(&sender).unwrap(), U256::from(1));
		assert_eq!(state.storage_at(&contract, &H256::new()).unwrap(), H256::from(&U256::from(1)));
	}

	evm_test!{test_transact_invalid_nonce: test_transact_invalid_nonce_jit, test_transact_invalid_nonce_int}
	fn test_transact_invalid_nonce(factory: Factory) {
		let keypair = Random.generate().unwrap();
		let t = Transaction {
			action: Action::Create,
			value: U256::from(17),
			data: "3331600055".from_hex().unwrap(),
			gas: U256::from(100_000),
			gas_price: U256::zero(),
			nonce: U256::one()
		}.sign(keypair.secret(), None);
		let sender = t.sender();

		let mut state = get_temp_state_with_factory(factory);
		state.add_balance(&sender, &U256::from(17), CleanupMode::NoEmpty).unwrap();
		let mut info = EnvInfo::default();
		info.gas_limit = U256::from(100_000);
		let engine = TestEngine::new(0);

		let res = {
			let mut ex = Executive::new(&mut state, &info, &engine);
			let opts = TransactOptions { check_nonce: true, tracing: false, vm_tracing: false };
			ex.transact(&t, opts)
		};

		match res {
			Err(ExecutionError::InvalidNonce { expected, got })
				if expected == U256::zero() && got == U256::one() => (),
			_ => assert!(false, "Expected invalid nonce error.")
		}
	}

	evm_test!{test_transact_gas_limit_reached: test_transact_gas_limit_reached_jit, test_transact_gas_limit_reached_int}
	fn test_transact_gas_limit_reached(factory: Factory) {
		let keypair = Random.generate().unwrap();
		let t = Transaction {
			action: Action::Create,
			value: U256::from(17),
			data: "3331600055".from_hex().unwrap(),
			gas: U256::from(80_001),
			gas_price: U256::zero(),
			nonce: U256::zero()
		}.sign(keypair.secret(), None);
		let sender = t.sender();

		let mut state = get_temp_state_with_factory(factory);
		state.add_balance(&sender, &U256::from(17), CleanupMode::NoEmpty).unwrap();
		let mut info = EnvInfo::default();
		info.gas_used = U256::from(20_000);
		info.gas_limit = U256::from(100_000);
		let engine = TestEngine::new(0);

		let res = {
			let mut ex = Executive::new(&mut state, &info, &engine);
			let opts = TransactOptions { check_nonce: true, tracing: false, vm_tracing: false };
			ex.transact(&t, opts)
		};

		match res {
			Err(ExecutionError::BlockGasLimitReached { gas_limit, gas_used, gas })
				if gas_limit == U256::from(100_000) && gas_used == U256::from(20_000) && gas == U256::from(80_001) => (),
			_ => assert!(false, "Expected block gas limit error.")
		}
	}

	evm_test!{test_not_enough_cash: test_not_enough_cash_jit, test_not_enough_cash_int}
	fn test_not_enough_cash(factory: Factory) {

		let keypair = Random.generate().unwrap();
		let t = Transaction {
			action: Action::Create,
			value: U256::from(18),
			data: "3331600055".from_hex().unwrap(),
			gas: U256::from(100_000),
			gas_price: U256::one(),
			nonce: U256::zero()
		}.sign(keypair.secret(), None);
		let sender = t.sender();

		let mut state = get_temp_state_with_factory(factory);
		state.add_balance(&sender, &U256::from(100_017), CleanupMode::NoEmpty).unwrap();
		let mut info = EnvInfo::default();
		info.gas_limit = U256::from(100_000);
		let engine = TestEngine::new(0);

		let res = {
			let mut ex = Executive::new(&mut state, &info, &engine);
			let opts = TransactOptions { check_nonce: true, tracing: false, vm_tracing: false };
			ex.transact(&t, opts)
		};

		match res {
			Err(ExecutionError::NotEnoughCash { required , got })
				if required == U512::from(100_018) && got == U512::from(100_017) => (),
			_ => assert!(false, "Expected not enough cash error. {:?}", res)
		}
	}

	evm_test!{test_sha3: test_sha3_jit, test_sha3_int}
	fn test_sha3(factory: Factory) {
		let code = "6064640fffffffff20600055".from_hex().unwrap();

		let sender = Address::from_str("0f572e5295c57f15886f9b263e2f6d2d6c7b5ec6").unwrap();
		let address = contract_address(CreateContractAddress::FromSenderAndNonce, &sender, &U256::zero(), &[]).0;
		// TODO: add tests for 'callcreate'
		//let next_address = contract_address(&address, &U256::zero());
		let mut params = ActionParams::default();
		params.address = address.clone();
		params.sender = sender.clone();
		params.origin = sender.clone();
		params.gas = U256::from(0x0186a0);
		params.code = Some(Arc::new(code));
		params.value = ActionValue::Transfer(U256::from_str("0de0b6b3a7640000").unwrap());
		let mut state = get_temp_state_with_factory(factory);
		state.add_balance(&sender, &U256::from_str("152d02c7e14af6800000").unwrap(), CleanupMode::NoEmpty).unwrap();
		let info = EnvInfo::default();
		let engine = TestEngine::new(0);
		let mut substate = Substate::new();

		let result = {
			let mut ex = Executive::new(&mut state, &info, &engine);
			ex.create(params, &mut substate, &mut NoopTracer, &mut NoopVMTracer)
		};

		match result {
			Err(_) => {},
			_ => panic!("Expected OutOfGas"),
		}
	}

	evm_test!{test_revert: test_revert_jit, test_revert_int}
	fn test_revert(factory: Factory) {
		let contract_address = Address::from_str("cd1722f3947def4cf144679da39c4c32bdc35681").unwrap();
		let sender = Address::from_str("0f572e5295c57f15886f9b263e2f6d2d6c7b5ec6").unwrap();
		// EIP-140 test case
		let code = "6c726576657274656420646174616000557f726576657274206d657373616765000000000000000000000000000000000000600052600e6000fd".from_hex().unwrap();
		let returns = "726576657274206d657373616765".from_hex().unwrap();
		let mut state = get_temp_state_with_factory(factory.clone());
		state.add_balance(&sender, &U256::from_str("152d02c7e14af68000000").unwrap(), CleanupMode::NoEmpty).unwrap();
		state.commit().unwrap();

		let mut params = ActionParams::default();
		params.address = contract_address.clone();
		params.sender = sender.clone();
		params.origin = sender.clone();
		params.gas = U256::from(20025);
		params.code = Some(Arc::new(code));
		params.value = ActionValue::Transfer(U256::zero());
		let mut state = get_temp_state_with_factory(factory);
		state.add_balance(&sender, &U256::from_str("152d02c7e14af68000000").unwrap(), CleanupMode::NoEmpty).unwrap();
		let info = EnvInfo::default();
		let engine = TestEngine::new_metropolis();
		let mut substate = Substate::new();

		let mut output = [0u8; 14];
		let (result, _) = {
			let mut ex = Executive::new(&mut state, &info, &engine);
			ex.call(params, &mut substate, BytesRef::Fixed(&mut output), &mut NoopTracer, &mut NoopVMTracer).unwrap()
		};

		assert_eq!(result, U256::from(1));
		assert_eq!(output[..], returns[..]);
		assert_eq!(state.storage_at(&contract_address, &H256::from(&U256::zero())).unwrap(), H256::from(&U256::from(0)));
	}
}<|MERGE_RESOLUTION|>--- conflicted
+++ resolved
@@ -77,11 +77,7 @@
 }
 
 pub fn executor<E>(engine: &E, vm_factory: &Factory, params: &ActionParams)
-<<<<<<< HEAD
-	-> Box<evm::Evm> where E: Engine + ?Sized
-=======
 	-> Box<vm::Vm> where E: Engine + ?Sized
->>>>>>> 5b0eeb75
 {
 	if engine.supports_wasm() && params.code.as_ref().map_or(false, |code| code.len() > 4 && &code[0..4] == WASM_MAGIC_NUMBER) {
 		Box::new(
