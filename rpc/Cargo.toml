[package]
description = "Ethcore jsonrpc"
name = "ethcore-rpc"
version = "0.9.99"
license = "GPL-3.0"
authors = ["Ethcore <admin@ethcore.io"]
build = "build.rs"

[lib]

[dependencies]
serde = "0.6.7"
serde_json = "0.6.0"
jsonrpc-core = "1.1"
jsonrpc-http-server = "1.1"
ethcore-util = { path = "../util" }
ethcore = { path = "../ethcore" }
ethsync = { path = "../sync" }
<<<<<<< HEAD
clippy = { version = "0.0.41", optional = true }
target_info = "0.1.0"
rustc-serialize = "0.3"

[features]
default = []
dev = ["clippy", "ethcore/dev", "ethcore-util/dev", "ethsync/dev"]
=======
clippy = "0.0.42"
target_info = "0.1.0"
rustc-serialize = "0.3"
serde_macros = { version = "0.6.13", optional = true }

[build-dependencies]
serde_codegen = { "version" = "0.6.13", "optional" = true }
syntex = "0.28.0"

[features]
default = ["serde_codegen"]
nightly = ["serde_macros"]
>>>>>>> beb0da4f
<|MERGE_RESOLUTION|>--- conflicted
+++ resolved
@@ -16,16 +16,7 @@
 ethcore-util = { path = "../util" }
 ethcore = { path = "../ethcore" }
 ethsync = { path = "../sync" }
-<<<<<<< HEAD
-clippy = { version = "0.0.41", optional = true }
-target_info = "0.1.0"
-rustc-serialize = "0.3"
-
-[features]
-default = []
-dev = ["clippy", "ethcore/dev", "ethcore-util/dev", "ethsync/dev"]
-=======
-clippy = "0.0.42"
+clippy = { version = "0.0.42", optional = true }
 target_info = "0.1.0"
 rustc-serialize = "0.3"
 serde_macros = { version = "0.6.13", optional = true }
@@ -37,4 +28,4 @@
 [features]
 default = ["serde_codegen"]
 nightly = ["serde_macros"]
->>>>>>> beb0da4f
+dev = ["clippy", "ethcore/dev", "ethcore-util/dev", "ethsync/dev"]