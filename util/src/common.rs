--- conflicted
+++ resolved
@@ -61,33 +61,6 @@
 }
 
 #[macro_export]
-<<<<<<< HEAD
-macro_rules! mapx {
-	( $( $x:expr => $y:expr ),* ) => {
-		vec![ $( ( From::from($x), From::from($y) ) ),* ].into_iter().collect::<BTreeMap<_, _>>()
-	}
-}
-
-#[macro_export]
-macro_rules! vecx {
-	( $( $x:expr ),* ) => {
-		vec![ $( From::from($x) ),* ]
-	}
-}
-
-#[macro_export]
-macro_rules! x {
-	( $x:expr ) => {
-		From::from($x)
-	}
-}
-
-#[macro_export]
-macro_rules! xx {
-	( $x:expr ) => {
-		From::from(From::from($x))
-	}
-=======
 macro_rules! map_into {
 	() => { BTreeMap::new() };
 	( $( $x:expr => $y:expr ),* ) => {{
@@ -97,7 +70,6 @@
 		)*
 		x
 	}}
->>>>>>> e1709165
 }
 
 #[macro_export]
