--- conflicted
+++ resolved
@@ -9,9 +9,6 @@
 ethcore-bigint = { path = "../bigint" }
 lazy_static = "0.2"
 rustc-serialize = "0.3"
-<<<<<<< HEAD
+byteorder = "1.0"
 smallvec = { version = "0.3.2", features = ["heapsizeof"] }
-# smallvec = { path = "/Users/nipunn/src/rust-smallvec", features = ["heapsizeof"] }
-=======
-byteorder = "1.0"
->>>>>>> 109012ca
+# smallvec = { path = "/Users/nipunn/src/rust-smallvec", features = ["heapsizeof"] }