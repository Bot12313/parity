// Copyright 2015-2017 Parity Technologies (UK) Ltd.
// This file is part of Parity.

// Parity is free software: you can redistribute it and/or modify
// it under the terms of the GNU General Public License as published by
// the Free Software Foundation, either version 3 of the License, or
// (at your option) any later version.

// Parity is distributed in the hope that it will be useful,
// but WITHOUT ANY WARRANTY; without even the implied warranty of
// MERCHANTABILITY or FITNESS FOR A PARTICULAR PURPOSE.  See the
// GNU General Public License for more details.

// You should have received a copy of the GNU General Public License
// along with Parity.  If not, see <http://www.gnu.org/licenses/>.

import React, { Component, PropTypes } from 'react';
import { FormattedMessage } from 'react-intl';
import { connect } from 'react-redux';
import { bindActionCreators } from 'redux';

import { toggleView } from '@parity/shared/redux/providers/settings/actions';
<<<<<<< HEAD

import { Checkbox, Container } from '~/ui';
=======
import { Checkbox, Container } from '@parity/ui';
>>>>>>> c27d96a4

import layout from '../layout.css';
import styles from './views.css';

class Views extends Component {
  static propTypes = {
    settings: PropTypes.object.isRequired,
    toggleView: PropTypes.func.isRequired
  }

  render () {
    return (
      <Container
        title={
          <FormattedMessage id='settings.views.label' />
        }
      >
        <div className={ layout.layout }>
          <div className={ layout.overview }>
            <div>
              <FormattedMessage
                id='settings.views.overview_0'
                defaultMessage='Manage the available application views using only the parts of the application applicable to you.'
              />
            </div>
            <div>
              <FormattedMessage
                id='settings.views.overview_1'
                defaultMessage='Are you an end-user? The defaults are setup for both beginner and advanced users alike.'
              />
            </div>
            <div>
              <FormattedMessage
                id='settings.views.overview_2'
                defaultMessage='Are you a developer? Add some features to manage contracts and interact with application deployments.'
              />
            </div>
            <div>
              <FormattedMessage
                id='settings.views.overview_3'
                defaultMessage='Are you a miner or run a large-scale node? Add the features to give you all the information needed to watch the node operation.'
              />
            </div>
          </div>
          <div className={ layout.details }>
            {
              this.renderView('apps',
                <FormattedMessage
                  id='settings.views.apps.label'
                />,
                <FormattedMessage
                  id='settings.views.apps.description'
                  defaultMessage='Distributed applications that interact with the underlying network. Add applications, manage you application portfolio and interact with application from around the network.'
                />
              )
            }
          </div>
        </div>
      </Container>
    );
  }

  renderViews () {
    const { settings } = this.props;

    return Object.keys(settings.views).map((id) => {
      const description = <FormattedMessage id={ `settings.views.${id}.description` } />;
      const label = <FormattedMessage id={ `settings.views.${id}.label` } />;

      this.renderView(id, label, description);
    });
  }

  renderView = (id, label, description) => {
    const { settings, toggleView } = this.props;

    const toggle = () => toggleView(id);
    const view = settings.views[id];

    return (
      <div className={ styles.view } key={ id }>
        <Checkbox
          disabled={ view.fixed }
          label={
            <div className={ styles.header }>
              <div className={ styles.labelicon }>
                { view.icon }
              </div>
              <div className={ styles.label }>
                { label }
              </div>
            </div>
          }
          onClick={ toggle }
          checked={ view.active }
          value={ view.active }
        />
        <div className={ styles.info }>
          { description }
        </div>
      </div>
    );
  }
}

function mapStateToProps (state) {
  const { settings } = state;

  return { settings };
}

function mapDispatchToProps (dispatch) {
  return bindActionCreators({ toggleView }, dispatch);
}

export default connect(
  mapStateToProps,
  mapDispatchToProps
)(Views);<|MERGE_RESOLUTION|>--- conflicted
+++ resolved
@@ -20,12 +20,7 @@
 import { bindActionCreators } from 'redux';
 
 import { toggleView } from '@parity/shared/redux/providers/settings/actions';
-<<<<<<< HEAD
-
-import { Checkbox, Container } from '~/ui';
-=======
 import { Checkbox, Container } from '@parity/ui';
->>>>>>> c27d96a4
 
 import layout from '../layout.css';
 import styles from './views.css';
