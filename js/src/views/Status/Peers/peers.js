// Copyright 2015-2017 Parity Technologies (UK) Ltd.
// This file is part of Parity.

// Parity is free software: you can redistribute it and/or modify
// it under the terms of the GNU General Public License as published by
// the Free Software Foundation, either version 3 of the License, or
// (at your option) any later version.

// Parity is distributed in the hope that it will be useful,
// but WITHOUT ANY WARRANTY; without even the implied warranty of
// MERCHANTABILITY or FITNESS FOR A PARTICULAR PURPOSE.  See the
// GNU General Public License for more details.

// You should have received a copy of the GNU General Public License
// along with Parity.  If not, see <http://www.gnu.org/licenses/>.

import React, { PropTypes } from 'react';
import { FormattedMessage } from 'react-intl';
import { connect } from 'react-redux';

<<<<<<< HEAD
import { Container } from '~/ui';
=======
import { Container } from '@parity/ui';
>>>>>>> c27d96a4

import Peer from './Peer';

import styles from './peers.css';

function Peers ({ peers }) {
  return (
    <Container
      title={
        <FormattedMessage
          id='status.peers.title'
          defaultMessage='network peers'
        />
      }
    >
      <div className={ styles.peers }>
        <table>
          <thead>
            <tr>
              <th />
              <th>
                <FormattedMessage
                  id='status.peers.table.header.id'
                  defaultMessage='ID'
                />
              </th>
              <th>
                <FormattedMessage
                  id='status.peers.table.header.remoteAddress'
                  defaultMessage='Remote Address'
                />
              </th>
              <th>
                <FormattedMessage
                  id='status.peers.table.header.name'
                  defaultMessage='Name'
                />
              </th>
              <th>
                <FormattedMessage
                  id='status.peers.table.header.ethHeader'
                  defaultMessage='Header (ETH)'
                />
              </th>
              <th>
                <FormattedMessage
                  id='status.peers.table.header.ethDiff'
                  defaultMessage='Difficulty (ETH)'
                />
              </th>
              <th>
                <FormattedMessage
                  id='status.peers.table.header.caps'
                  defaultMessage='Capabilities'
                />
              </th>
            </tr>
          </thead>
          <tbody>
            {
              peers.map((peer, index) => {
                return (
                  <Peer
                    index={ index }
                    key={ index }
                    peer={ peer }
                  />
                );
              })
            }
          </tbody>
        </table>
      </div>
    </Container>
  );
}

Peers.propTypes = {
  peers: PropTypes.array.isRequired
};

function mapStateToProps (state) {
  const handshakeRegex = /handshake/i;

  const { netPeers } = state.nodeStatus;
  const { peers = [] } = netPeers;
  const realPeers = peers
    .filter((peer) => peer.id)
    .filter((peer) => !handshakeRegex.test(peer.network.remoteAddress))
    .filter((peer) => peer.protocols.eth && peer.protocols.eth.head)
    .sort((peerA, peerB) => {
      const idComp = peerA.id.localeCompare(peerB.id);

      return idComp;
    });

  return { peers: realPeers };
}

export default connect(
  mapStateToProps,
  null
)(Peers);<|MERGE_RESOLUTION|>--- conflicted
+++ resolved
@@ -18,11 +18,7 @@
 import { FormattedMessage } from 'react-intl';
 import { connect } from 'react-redux';
 
-<<<<<<< HEAD
-import { Container } from '~/ui';
-=======
 import { Container } from '@parity/ui';
->>>>>>> c27d96a4
 
 import Peer from './Peer';
 
