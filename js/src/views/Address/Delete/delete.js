--- conflicted
+++ resolved
@@ -20,12 +20,7 @@
 import { bindActionCreators } from 'redux';
 
 import { newError } from '@parity/shared/redux/actions';
-<<<<<<< HEAD
-
-import { ConfirmDialog, IdentityIcon, IdentityName } from '~/ui';
-=======
 import { ConfirmDialog, IdentityIcon, IdentityName } from '@parity/ui';
->>>>>>> c27d96a4
 
 import styles from '../address.css';
 
