--- conflicted
+++ resolved
@@ -41,13 +41,8 @@
   };
 
   render () {
-<<<<<<< HEAD
-    const { account, balance, className, children, hideName } = this.props;
-    const { address, meta, uuid } = account;
-=======
     const { account, balance, children, className, hideName } = this.props;
 
->>>>>>> f1dd96ca
     if (!account) {
       return null;
     }
