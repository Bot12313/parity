// Copyright 2015-2017 Parity Technologies (UK) Ltd.
// This file is part of Parity.

// Parity is free software: you can redistribute it and/or modify
// it under the terms of the GNU General Public License as published by
// the Free Software Foundation, either version 3 of the License, or
// (at your option) any later version.

// Parity is distributed in the hope that it will be useful,
// but WITHOUT ANY WARRANTY; without even the implied warranty of
// MERCHANTABILITY or FITNESS FOR A PARTICULAR PURPOSE.  See the
// GNU General Public License for more details.

// You should have received a copy of the GNU General Public License
// along with Parity.  If not, see <http://www.gnu.org/licenses/>.

import React, { Component, PropTypes } from 'react';
import { FormattedMessage } from 'react-intl';
import { connect } from 'react-redux';
import { bindActionCreators } from 'redux';
import { uniq, isEqual } from 'lodash';

import { setVisibleAccounts } from '@parity/shared/redux/providers/personalActions';
<<<<<<< HEAD

import { Actionbar, ActionbarExport, ActionbarImport, ActionbarSearch, ActionbarSort, Button, Page } from '~/ui';
import { AddIcon } from '~/ui/Icons';
=======
import { Actionbar, ActionbarExport, ActionbarImport, ActionbarSearch, ActionbarSort, Button, Page } from '@parity/ui';
import { AddIcon } from '@parity/ui/Icons';
>>>>>>> c27d96a4

import List from '../Accounts/List';
import Summary from '../Accounts/Summary';
import AddAddress from './AddAddress';

import styles from './addresses.css';

class Addresses extends Component {
  static contextTypes = {
    api: PropTypes.object
  }

  static propTypes = {
    setVisibleAccounts: PropTypes.func.isRequired,

    contacts: PropTypes.object,
    hasContacts: PropTypes.bool
  }

  state = {
    showAdd: false,
    sortOrder: '',
    searchValues: [],
    searchTokens: []
  }

  componentWillMount () {
    this.setVisibleAccounts();
  }

  componentWillReceiveProps (nextProps) {
    const prevAddresses = Object.keys(this.props.contacts);
    const nextAddresses = Object.keys(nextProps.contacts);

    if (prevAddresses.length !== nextAddresses.length || !isEqual(prevAddresses.sort(), nextAddresses.sort())) {
      this.setVisibleAccounts(nextProps);
    }
  }

  componentWillUnmount () {
    this.props.setVisibleAccounts([]);
  }

  setVisibleAccounts (props = this.props) {
    const { contacts, setVisibleAccounts } = props;
    const addresses = Object.keys(contacts);

    setVisibleAccounts(addresses);
  }

  render () {
    return (
      <div>
        { this.renderActionbar() }
        { this.renderAddAddress() }
        <Page>
          { this.renderAccountsList() }
        </Page>
      </div>
    );
  }

  renderAccountsList () {
    const { contacts, hasContacts } = this.props;
    const { searchValues, sortOrder } = this.state;

    return (
      <List
        link='address'
        search={ searchValues }
        accounts={ contacts }
        empty={ !hasContacts }
        order={ sortOrder }
        handleAddSearchToken={ this.onAddSearchToken }
      />
    );
  }

  renderSortButton () {
    const onChange = (sortOrder) => {
      this.setState({ sortOrder });
    };

    return (
      <ActionbarSort
        key='sortAccounts'
        id='sortAddresses'
        order={ this.state.sortOrder }
        onChange={ onChange }
      />
    );
  }

  renderSearchButton () {
    const onChange = (searchTokens, searchValues) => {
      this.setState({ searchTokens, searchValues });
    };

    return (
      <ActionbarSearch
        key='searchAddress'
        tokens={ this.state.searchTokens }
        onChange={ onChange }
      />
    );
  }

  renderActionbar () {
    const { contacts } = this.props;

    const buttons = [
      <Button
        key='newAddress'
        icon={ <AddIcon /> }
        label={
          <FormattedMessage
            id='addresses.buttons.add'
            defaultMessage='address'
          />
        }
        onClick={ this.onOpenAdd }
      />,
      <ActionbarExport
        key='exportAddressbook'
        content={ contacts }
        filename='addressbook'
      />,
      <ActionbarImport
        key='importAddressbook'
        onConfirm={ this.onImport }
        renderValidation={ this.renderValidation }
      />,
      this.renderSearchButton(),
      this.renderSortButton()
    ];

    return (
      <Actionbar
        className={ styles.toolbar }
        title={
          <FormattedMessage
            id='addresses.title'
            defaultMessage='Saved Addresses'
          />
        }
        buttons={ buttons }
      />
    );
  }

  renderAddAddress () {
    const { contacts } = this.props;
    const { showAdd } = this.state;

    if (!showAdd) {
      return null;
    }

    return (
      <AddAddress
        contacts={ contacts }
        onClose={ this.onCloseAdd }
      />
    );
  }

  renderValidation = (content) => {
    const error = {
      error: (
        <FormattedMessage
          id='addresses.errors.invalidFile'
          defaultMessage='The provided file is invalid...'
        />
      )
    };

    try {
      const addresses = JSON.parse(content);

      if (!addresses || Object.keys(addresses).length === 0) {
        return error;
      }

      const body = Object
        .values(addresses)
        .filter((account) => account && account.address)
        .map((account, index) => (
          <Summary
            key={ index }
            account={ account }
            name={ account.name }
            noLink
          />
        ));

      return (
        <div>
          { body }
        </div>
      );
    } catch (e) {
      return error;
    }
  }

  onImport = (content) => {
    try {
      const addresses = JSON.parse(content);

      Object.values(addresses).forEach((account) => {
        this.onAddAccount(account);
      });
    } catch (e) {
      console.error('onImport', content, e);
    }
  }

  onAddAccount = (account) => {
    const { api } = this.context;
    const { address, name, meta } = account;

    Promise.all([
      api.parity.setAccountName(address, name),
      api.parity.setAccountMeta(address, {
        ...meta,
        timestamp: Date.now(),
        deleted: false
      })
    ]).catch((error) => {
      console.error('onAddAccount', error);
    });
  }

  onAddSearchToken = (token) => {
    const { searchTokens } = this.state;
    const newSearchTokens = uniq([].concat(searchTokens, token));

    this.setState({ searchTokens: newSearchTokens });
  }

  onOpenAdd = () => {
    this.setState({
      showAdd: true
    });
  }

  onCloseAdd = () => {
    this.setState({ showAdd: false });
  }
}

function mapStateToProps (state) {
  const { contacts, hasContacts } = state.personal;

  return {
    contacts,
    hasContacts
  };
}

function mapDispatchToProps (dispatch) {
  return bindActionCreators({
    setVisibleAccounts
  }, dispatch);
}

export default connect(
  mapStateToProps,
  mapDispatchToProps
)(Addresses);<|MERGE_RESOLUTION|>--- conflicted
+++ resolved
@@ -21,14 +21,8 @@
 import { uniq, isEqual } from 'lodash';
 
 import { setVisibleAccounts } from '@parity/shared/redux/providers/personalActions';
-<<<<<<< HEAD
-
-import { Actionbar, ActionbarExport, ActionbarImport, ActionbarSearch, ActionbarSort, Button, Page } from '~/ui';
-import { AddIcon } from '~/ui/Icons';
-=======
 import { Actionbar, ActionbarExport, ActionbarImport, ActionbarSearch, ActionbarSort, Button, Page } from '@parity/ui';
 import { AddIcon } from '@parity/ui/Icons';
->>>>>>> c27d96a4
 
 import List from '../Accounts/List';
 import Summary from '../Accounts/Summary';
