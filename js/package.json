{
  "name": "parity.js",
  "version": "1.7.90",
  "main": "release/index.js",
  "jsnext:main": "src/index.js",
  "author": "Parity Team <admin@parity.io>",
  "maintainers": [
    "Jaco Greeff",
    "Nicolas Gotchac"
  ],
  "contributors": [
    "Jannis Redmann"
  ],
  "license": "GPL-3.0",
  "repository": {
    "type": "git",
    "url": "git+https://github.com/paritytech/parity.git"
  },
  "keywords": [
    "Ethereum",
    "ABI",
    "API",
    "Web3",
    "RPC",
    "Parity",
    "Promise"
  ],
  "scripts": {
    "install": "napa",
    "analize": "npm run analize:lib && npm run analize:dll && npm run analize:app",
    "analize:app": "WPANALIZE=1 webpack --config webpack/app --json > .build/analize.app.json && cat .build/analize.app.json | webpack-bundle-size-analyzer",
    "analize:lib": "WPANALIZE=1 webpack --config webpack/libraries --json > .build/analize.lib.json && cat .build/analize.lib.json | webpack-bundle-size-analyzer",
    "analize:dll": "WPANALIZE=1 webpack --config webpack/vendor --json > .build/analize.dll.json && cat .build/analize.dll.json | webpack-bundle-size-analyzer",
    "build": "npm run build:lib && npm run build:dll && npm run build:app && npm run build:embed",
    "build:app": "webpack --config webpack/app",
    "build:lib": "webpack --config webpack/libraries",
    "build:dll": "webpack --config webpack/vendor",
    "build:markdown": "babel-node ./scripts/build-rpc-markdown.js",
    "build:json": "babel-node ./scripts/build-rpc-json.js",
    "build:embed": "EMBED=1 node webpack/embed",
    "build:i18n": "npm run clean && npm run build && babel-node ./scripts/build-i18n.js",
    "ci:build": "npm run ci:build:lib && npm run ci:build:dll && npm run ci:build:app && npm run ci:build:embed",
    "ci:build:app": "NODE_ENV=production webpack --config webpack/app",
    "ci:build:lib": "NODE_ENV=production webpack --config webpack/libraries",
    "ci:build:dll": "NODE_ENV=production webpack --config webpack/vendor",
    "ci:build:npm": "NODE_ENV=production webpack --config webpack/npm",
    "ci:build:jsonrpc": "babel-node ./scripts/build-rpc-json.js --output .npmjs/jsonrpc",
    "ci:build:embed": "NODE_ENV=production EMBED=1 node webpack/embed",
    "clean": "rm -rf ./.build ./.coverage ./.happypack ./.npmjs ./build ./node_modules/.cache ./node_modules/@parity",
    "coveralls": "npm run testCoverage && coveralls < coverage/lcov.info",
    "lint": "npm run lint:css && npm run lint:js",
    "lint:cached": "npm run lint:css && npm run lint:js:cached",
    "lint:css": "stylelint ./src/**/*.css",
    "lint:fix": "npm run lint:js:fix",
    "lint:i18n": "babel-node ./scripts/lint-i18n.js",
    "lint:js": "eslint --ignore-path .gitignore ./src/",
    "lint:js:cached": "eslint --cache --ignore-path .gitignore ./src/",
    "lint:js:fix": "eslint --fix --ignore-path .gitignore ./src/",
    "start": "node_modules/yarn/bin/yarn run clean && node_modules/yarn/bin/yarn install && node_modules/yarn/bin/yarn start:app",
    "start:app": "node scripts/start.js",
    "test": "NODE_ENV=test mocha --compilers ejs:ejsify 'src/**/*.spec.js'",
    "test:coverage": "NODE_ENV=test istanbul cover _mocha -- --compilers ejs:ejsify 'src/**/*.spec.js'",
    "test:e2e": "NODE_ENV=test mocha 'src/**/*.e2e.js'",
    "test:npm": "(cd .npmjs && npm i) && node test/npmParity && node test/npmJsonRpc && (rm -rf .npmjs/node_modules)",
    "prepush": "npm run lint:cached"
  },
  "napa": {
    "qrcode-generator": "kazuhikoarase/qrcode-generator"
  },
  "devDependencies": {
<<<<<<< HEAD
    "autoprefixer": "7.1.0",
=======
    "arraybuffer-loader": "0.2.2",
>>>>>>> df523948
    "babel-cli": "6.23.0",
    "babel-core": "6.24.1",
    "babel-eslint": "7.2.3",
    "babel-loader": "^7.0.0",
    "babel-plugin-lodash": "3.2.11",
    "babel-plugin-react-intl": "2.3.1",
    "babel-plugin-recharts": "1.1.0",
    "babel-plugin-transform-class-properties": "6.23.0",
    "babel-plugin-transform-decorators-legacy": "1.3.4",
    "babel-plugin-transform-es2015-modules-commonjs": "6.24.1",
    "babel-plugin-transform-export-default-name": "^2.0.4",
    "babel-plugin-transform-export-extensions": "^6.22.0",
    "babel-plugin-transform-object-rest-spread": "6.23.0",
    "babel-plugin-transform-react-remove-prop-types": "0.3.2",
    "babel-plugin-transform-runtime": "6.23.0",
    "babel-plugin-webpack-alias": "2.1.2",
    "babel-preset-env": "1.1.9",
    "babel-preset-es2015": "6.22.0",
    "babel-preset-es2016": "6.22.0",
    "babel-preset-es2017": "6.22.0",
    "babel-preset-react": "6.23.0",
    "babel-preset-react-app": "^3.0.0",
    "babel-preset-stage-0": "6.22.0",
    "babel-register": "6.23.0",
    "babel-runtime": "6.23.0",
    "case-sensitive-paths-webpack-plugin": "^2.1.1",
    "chai": "3.5.0",
    "chai-as-promised": "6.0.0",
    "chai-enzyme": "0.6.1",
    "chalk": "1.1.3",
    "circular-dependency-plugin": "2.0.0",
    "copy-webpack-plugin": "4.0.1",
    "core-js": "2.4.1",
    "coveralls": "2.11.16",
    "css-loader": "0.28.1",
    "dotenv": "4.0.0",
    "ejs-loader": "0.3.0",
    "ejsify": "1.0.0",
    "enzyme": "2.7.1",
    "eslint": "3.19.0",
    "eslint-config-react-app": "^1.0.4",
    "eslint-loader": "^1.7.1",
    "eslint-plugin-flowtype": "2.33.0",
    "eslint-plugin-import": "2.2.0",
    "eslint-plugin-jsx-a11y": "5.0.3",
    "eslint-plugin-promise": "3.4.2",
    "eslint-plugin-react": "7.0.1",
    "eslint-plugin-standard": "2.0.1",
    "express": "4.14.1",
    "extract-loader": "0.1.0",
    "extract-text-webpack-plugin": "2.1.0",
    "file-loader": "0.11.1",
    "flow-bin": "^0.46.0",
    "fs-extra": "3.0.1",
    "happypack": "3.0.3",
    "html-loader": "0.4.4",
    "html-webpack-plugin": "2.28.0",
    "http-proxy-middleware": "0.17.3",
    "husky": "0.13.1",
    "ignore-styles": "5.0.1",
    "image-webpack-loader": "3.2.0",
    "istanbul": "1.0.0-alpha.2",
    "jsdom": "9.11.0",
    "json-loader": "0.5.4",
    "mocha": "3.2.0",
    "mock-local-storage": "1.0.2",
    "mock-socket": "6.0.4",
    "napa": "2.3.0",
    "nock": "9.0.7",
    "object-assign": "4.1.1",
    "postcss-flexbugs-fixes": "^3.0.0",
    "postcss-import": "9.1.0",
    "postcss-loader": "2.0.5",
    "postcss-nested": "1.0.0",
    "postcss-simple-vars": "3.0.0",
    "progress": "1.1.8",
    "progress-bar-webpack-plugin": "1.9.3",
    "promise": "7.1.1",
    "raw-loader": "0.5.1",
    "react-addons-perf": "15.4.2",
    "react-addons-test-utils": "15.4.2",
    "react-dev-utils": "^3.0.0",
    "react-error-overlay": "^1.0.7",
    "react-hot-loader": "3.0.0-beta.6",
    "react-intl-aggregate-webpack-plugin": "0.0.1",
    "rucksack-css": "0.9.1",
    "script-ext-html-webpack-plugin": "1.7.1",
    "serviceworker-webpack-plugin": "0.2.0",
    "sinon": "1.17.7",
    "sinon-as-promised": "4.0.2",
    "sinon-chai": "2.8.0",
<<<<<<< HEAD
    "style-loader": "0.17.0",
    "stylelint": "7.9.0",
=======
    "style-loader": "0.13.1",
    "stylelint": "7.11.0",
>>>>>>> df523948
    "stylelint-config-standard": "16.0.0",
    "sw-precache-webpack-plugin": "^0.11.3",
    "to-source": "2.0.3",
    "uglify-js": "2.8.22",
    "url-loader": "0.5.8",
    "webpack": "^2.6.1",
    "webpack-bundle-size-analyzer": "2.5.0",
    "webpack-dev-middleware": "1.10.1",
    "webpack-dev-server": "^2.4.5",
    "webpack-error-notification": "0.1.6",
    "webpack-hot-middleware": "2.17.1",
    "webpack-manifest-plugin": "^1.1.0",
    "websocket": "1.0.24",
    "yargs": "6.6.0"
  },
  "dependencies": {
    "@parity/abi": "file:src/abi",
    "@parity/api": "file:src/api",
    "@parity/dapps": "file:src/dapps",
    "@parity/jsonrpc": "file:src/jsonrpc",
    "@parity/shared": "file:src/shared",
    "@parity/shell": "file:src/shell",
    "@parity/ui": "file:src/ui",
    "@parity/views": "file:src/views",
<<<<<<< HEAD
    "@parity/wordlist": "^1.0.1",
=======
    "@parity/wordlist": "1.0.1",
    "es6-error": "4.0.0",
>>>>>>> df523948
    "es6-promise": "4.0.5",
    "flat": "2.0.1",
    "flow": "^0.2.3",
    "format-json": "1.0.3",
    "format-number": "2.0.1",
    "isomorphic-fetch": "2.2.1",
    "lodash": "4.17.2",
    "loglevel": "1.4.1",
    "moment": "2.17.0",
    "promise-worker": "1.1.1",
    "prop-types": "^15.5.10",
    "react": "15.4.2",
    "react-dom": "15.4.2",
    "react-inspector": "paritytech/react-inspector",
    "react-intl": "2.1.5",
    "react-router": "3.0.0",
    "react-router-redux": "4.0.7",
    "react-tap-event-plugin": "2.0.1",
    "react-tooltip": "3.2.2",
<<<<<<< HEAD
    "semantic-ui": "^2.2.10",
=======
    "recharts": "0.15.2",
    "redux": "3.6.0",
    "redux-actions": "1.1.0",
    "redux-thunk": "2.1.0",
>>>>>>> df523948
    "store": "1.3.20",
    "sw-toolbox": "^3.6.0",
    "u2f-api": "0.0.9",
    "u2f-api-polyfill": "0.4.3",
    "utf8": "2.1.2",
    "web3": "0.17.0-beta",
    "whatwg-fetch": "2.0.3",
    "worker-loader": "^0.8.0",
    "yarn": "^0.24.5"
  },
  "babel": {
    "presets": [
      "es2017",
      "es2016",
      "es2015",
      "stage-0",
      "react-app"
    ],
    "plugins": [
      "transform-decorators-legacy",
      "transform-export-extensions",
      "transform-export-default-name",
      "transform-class-properties",
      "transform-object-rest-spread",
      "transform-es2015-modules-commonjs",
      "transform-object-rest-spread",
      "transform-runtime",
      "lodash",
      "recharts"
    ],
    "retainLines": true,
    "env": {
      "production": {
        "plugins": [
          "transform-react-remove-prop-types"
        ]
      },
      "development": {
        "plugins": [
          [
            "react-intl",
            {
              "messagesDir": "./.build/i18n/"
            }
          ]
        ]
      },
      "test": {
        "plugins": [
          [
            "babel-plugin-webpack-alias",
            {
              "config": "config/test.js"
            }
          ]
        ]
      }
    }
  },
  "eslintConfig": {
    "extends": [
      "react-app"
    ],
    "parser": "babel-eslint",
    "env": {
      "browser": true,
      "mocha": true,
      "node": true
    },
    "globals": {
      "expect": true,
      "FileReader": true
    },
    "rules": {
      "curly": [
        "error",
        "all"
      ],
      "jsx-quotes": [
        "error",
        "prefer-single"
      ],
      "newline-after-var": [
        "error",
        "always"
      ],
      "no-alert": "error",
      "no-debugger": "error",
      "no-duplicate-imports": [
        "error",
        {
          "includeExports": true
        }
      ],
      "object-curly-spacing": [
        "error",
        "always"
      ],
      "object-property-newline": 0,
      "one-var-declaration-per-line": [
        "error",
        "always"
      ],
      "padded-blocks": [
        "error",
        {
          "blocks": "never",
          "classes": "never",
          "switches": "never"
        }
      ],
      "react/jsx-closing-bracket-location": "error",
      "react/jsx-curly-spacing": [
        "error",
        "always"
      ],
      "no-unused-expressions": 0
    }
  }
}<|MERGE_RESOLUTION|>--- conflicted
+++ resolved
@@ -68,11 +68,8 @@
     "qrcode-generator": "kazuhikoarase/qrcode-generator"
   },
   "devDependencies": {
-<<<<<<< HEAD
     "autoprefixer": "7.1.0",
-=======
     "arraybuffer-loader": "0.2.2",
->>>>>>> df523948
     "babel-cli": "6.23.0",
     "babel-core": "6.24.1",
     "babel-eslint": "7.2.3",
@@ -164,13 +161,8 @@
     "sinon": "1.17.7",
     "sinon-as-promised": "4.0.2",
     "sinon-chai": "2.8.0",
-<<<<<<< HEAD
     "style-loader": "0.17.0",
-    "stylelint": "7.9.0",
-=======
-    "style-loader": "0.13.1",
     "stylelint": "7.11.0",
->>>>>>> df523948
     "stylelint-config-standard": "16.0.0",
     "sw-precache-webpack-plugin": "^0.11.3",
     "to-source": "2.0.3",
@@ -195,12 +187,8 @@
     "@parity/shell": "file:src/shell",
     "@parity/ui": "file:src/ui",
     "@parity/views": "file:src/views",
-<<<<<<< HEAD
-    "@parity/wordlist": "^1.0.1",
-=======
-    "@parity/wordlist": "1.0.1",
+    "@parity/wordlist": "^1.1.0",
     "es6-error": "4.0.0",
->>>>>>> df523948
     "es6-promise": "4.0.5",
     "flat": "2.0.1",
     "flow": "^0.2.3",
@@ -220,14 +208,11 @@
     "react-router-redux": "4.0.7",
     "react-tap-event-plugin": "2.0.1",
     "react-tooltip": "3.2.2",
-<<<<<<< HEAD
     "semantic-ui": "^2.2.10",
-=======
     "recharts": "0.15.2",
     "redux": "3.6.0",
     "redux-actions": "1.1.0",
     "redux-thunk": "2.1.0",
->>>>>>> df523948
     "store": "1.3.20",
     "sw-toolbox": "^3.6.0",
     "u2f-api": "0.0.9",
